use crate::codespan::{
    byte_index_to_position, byte_span_to_range, get_line, get_word_at_position, range_to_byte_span,
    FileId, Files,
};
use crate::configuration::{load_project_configuration, Configuration};
use crate::symbol_cache::{
    symbol_cache_fetch, symbol_cache_get, symbol_cache_insert, symbol_cache_reset, SymbolType,
};
use crate::{instructions, symbol_cache, OPCODE_DOCUMENTATION};
use lazy_static::lazy_static;
use parser::instructions::Instructions;
use std::cmp::Ordering;
use std::collections::{HashMap, HashSet};
use std::process::Output;
use std::sync::Arc;
use std::time::Duration;
use tokio::sync::mpsc::Sender;
use tokio::sync::Mutex;
use tokio::time;
use tower_lsp::lsp_types::{
    CompletionItem, CompletionItemKind, CompletionParams, CompletionResponse, Diagnostic,
    DiagnosticSeverity, DocumentSymbolParams, DocumentSymbolResponse, HoverContents,
    InsertTextFormat, MarkupContent, MarkupKind, MessageType, OneOf, SymbolInformation,
};
use tower_lsp::{
    jsonrpc::Result,
    lsp_types::{
        DidChangeTextDocumentParams, DidOpenTextDocumentParams, GotoDefinitionParams,
        GotoDefinitionResponse, Hover, HoverParams, InitializeParams, InitializeResult, Location,
        MarkedString, Position, ServerCapabilities, TextDocumentContentChangeEvent,
        TextDocumentItem, TextDocumentSyncCapability, TextDocumentSyncKind, Url,
        VersionedTextDocumentIdentifier,
    },
    Client, LanguageServer,
};

static BLOCK_CONTROL_COMMANDS: &[&'static str] = &[
    "scope", "proc", "macro", "enum", "union", "if", "repeat", "struct",
];

struct State {
    sources: HashMap<Url, FileId>,
    files: Files,
}

#[allow(dead_code)]
#[derive(Clone)]
pub struct Asm {
    client: Client,
    state: Arc<Mutex<State>>,
    queue: Sender<FileId>,
    configuration: Arc<Configuration>,
}

impl Asm {
    pub fn new(client: Client) -> Self {
        let mut channel = tokio::sync::mpsc::channel(1);
        let configuration = load_project_configuration();
        let server = Asm {
            client,
            state: Arc::new(Mutex::new(State {
                sources: HashMap::new(),
                files: Files::new(),
            })),
            queue: channel.0,
            configuration: Arc::new(configuration),
        };
        let server2 = server.clone();
        tokio::spawn(async move {
            let duration = Duration::from_millis(800);

            let mut files_to_update: HashSet<FileId> = HashSet::new();
            let mut timed_out = false;
            loop {
                match time::timeout(duration, channel.1.recv()).await {
                    Ok(Some(file_id)) => {
                        files_to_update.insert(file_id);
                    }
                    Ok(None) => {
                        unreachable!("shouldn't happen");
                    }
                    Err(_) => {
                        timed_out = true;
                    }
                }

                if timed_out {
                    timed_out = false;
                    if files_to_update.is_empty() {
                        continue;
                    }

                    for file_id in files_to_update.iter() {
                        server2.index(file_id).await;
                    }
                    files_to_update.clear();
                }
            }
        });

        server
    }

    async fn index(&self, file_id: &FileId) {
        let state = self.state.lock().await;
        self.parse_labels(&state.files, *file_id).await;
        // let orig_source = state.files.get(*file_id).name.trim_start_matches("file://");
        // let orig_source = Path::new(orig_source).parent();
        // let mut source = NamedTempFile::new().unwrap();
        // source
        //     .write_all(state.files.source(*file_id).as_bytes())
        //     .unwrap();
        // let source_path = source.path();
        // let temp_path = NamedTempFile::new().unwrap();
        //
        // if let Some(compiler) = self.configuration.get_ca65_path() {
        //     let output = tokio::process::Command::new(compiler.to_str().unwrap())
        //         .args(vec![
        //             source_path.to_str().unwrap(),
        //             "-o",
        //             temp_path.path().to_str().unwrap(),
        //             "-I",
        //             orig_source
        //                 .unwrap_or(Path::new(
        //                     &std::env::current_dir().expect("Failed to get current dir"),
        //                 ))
        //                 .to_str()
        //                 .unwrap(),
        //         ])
        //         .output()
        //         .await
        //         .unwrap();
        //     let mut errors = vec![];
        //     if !output.status.success() {
        //         errors.extend(
        //             make_diagnostics_from_ca65_output(&state.files, *file_id, &output).await,
        //         );
        //     }
        //     self.client
        //         .publish_diagnostics(
        //             Url::parse(state.files.get(*file_id).name.as_str()).unwrap(),
        //             errors,
        //             None,
        //         )
        //         .await;
        // }
    }
}

#[allow(dead_code)]
async fn make_diagnostics_from_ca65_output(
    files: &Files,
    file_id: FileId,
    output: &Output,
) -> Vec<Diagnostic> {
    let mut diagnostics = vec![];

    for line in String::from_utf8(output.stderr.clone()).unwrap().lines() {
        let message: Vec<&str> = line.splitn(4, ":").map(|part| part.trim()).collect();

        if message.len() < 4 {
            tracing::error!("Failed to parse diagnostic {}", line);
            continue;
        }

        let line_span =
            get_line(&files, file_id, message[1].parse::<usize>().unwrap() - 1).unwrap();
        let range = byte_span_to_range(&files, file_id, line_span).unwrap();
        let severity = match message[2] {
            "Error" => Some(DiagnosticSeverity::ERROR),
            _ => None,
        };
        diagnostics.push(Diagnostic::new(
            range,
            severity,
            None,
            None,
            message[3].to_string(),
            None,
            None,
        ));
    }

    diagnostics
}

#[tower_lsp::async_trait]
impl LanguageServer for Asm {
    async fn initialize(&self, _: InitializeParams) -> Result<InitializeResult> {
        Ok(InitializeResult {
            server_info: None,
            capabilities: ServerCapabilities {
                text_document_sync: Some(TextDocumentSyncCapability::Kind(
                    TextDocumentSyncKind::INCREMENTAL,
                )),
                definition_provider: Some(tower_lsp::lsp_types::OneOf::Left(true)),
                completion_provider: Some(tower_lsp::lsp_types::CompletionOptions {
                    ..Default::default()
                }),
                document_symbol_provider: Some(OneOf::Left(true)),
                hover_provider: Some(tower_lsp::lsp_types::HoverProviderCapability::Simple(true)),
                ..ServerCapabilities::default()
            },
        })
    }

    async fn shutdown(&self) -> Result<()> {
        Ok(())
    }

    async fn did_open(&self, params: DidOpenTextDocumentParams) {
        let mut state = self.state.lock().await;
        let id = get_or_insert_source(&mut state, &params.text_document);
        _ = self.queue.send(id).await;
    }

    async fn did_change(&self, params: DidChangeTextDocumentParams) {
        let mut state = self.state.lock().await;
        let id = reload_source(&mut state, &params.text_document, params.content_changes);
        _ = self.queue.send(id).await;
    }

    async fn goto_definition(
        &self,
        params: GotoDefinitionParams,
    ) -> Result<Option<GotoDefinitionResponse>> {
        let state = self.state.lock().await;

        if let Some(id) = state
            .sources
            .get(&params.text_document_position_params.text_document.uri)
        {
            let word = get_word_at_position(
                &state.files,
                *id,
                params.text_document_position_params.position,
            )
            .unwrap_or_else(|_| {
                tracing::error!("Failed to get word");
                panic!();
            });

            let mut definitions = symbol_cache_fetch(word.to_string());

            tracing::error!("{} {:#?}", word, definitions);

            definitions.sort_by(|sym, _| {
                if sym.file_id == *id {
                    return Ordering::Less;
                }
                Ordering::Equal
            });

            return Ok(Some(GotoDefinitionResponse::Array(
                definitions
                    .iter()
                    .map(|definition| {
                        let source_file =
                            Url::parse(state.files.get(definition.file_id).name.as_str()).unwrap();
                        Location::new(
                            source_file,
                            tower_lsp::lsp_types::Range {
                                start: Position::new(definition.line as u32, 0),
                                end: Position::new(definition.line as u32, word.len() as u32),
                            },
                        )
                    })
                    .collect(),
            )));
        }

        Ok(None)
    }

    async fn hover(&self, params: HoverParams) -> Result<Option<Hover>> {
        let state = self.state.lock().await;

        if let Some(id) = state
            .sources
            .get(&params.text_document_position_params.text_document.uri)
        {
            let position = params.text_document_position_params.position;
            let word =
                get_word_at_position(&state.files, *id, position).expect("Word out of bounds");

<<<<<<< HEAD
			// hovering over instruction?
            if let Some(desc) = instructions::INSTRUCTION_DESCRIPTION_MAP.get().unwrap().get(word) {
				return Ok(Some(Hover {
					range: None,
					contents: HoverContents::Scalar(MarkedString::from_markdown(desc.clone())),
				}));
            }

			// hovering over symbol?
=======
            if let Some(documentation) = OPCODE_DOCUMENTATION
                .get()
                .unwrap()
                .get(&word.to_string().to_lowercase())
            {
                return Ok(Some(Hover {
                    range: None,
                    contents: HoverContents::Markup(MarkupContent {
                        kind: MarkupKind::Markdown,
                        value: documentation.clone(),
                    }),
                }));
            }

>>>>>>> d1f7f1a2
            let mut symbols = symbol_cache_fetch(word.to_string());
            symbols.sort_by(|sym, _| {
                if sym.file_id == *id {
                    return Ordering::Less;
                }
                Ordering::Equal
            });
            let documentation = symbols
                .first()
                .map_or(None, |symbol| {
                    Some(format!("```ca65\n{}\n```", symbol.comment.clone()))
                })
                .map(MarkedString::from_markdown);
            return Ok(documentation.map_or(None, |doc| {
                Some(Hover {
                    range: None,
                    contents: HoverContents::Scalar(doc),
                })
            }));
        }

        Ok(None)
    }

    async fn document_symbol(
        &self,
        params: DocumentSymbolParams,
    ) -> Result<Option<DocumentSymbolResponse>> {
        self.client
            .log_message(MessageType::ERROR, "Outline".to_string())
            .await;
        let state = self.state.lock().await;

        if let Some(id) = state.sources.get(&params.text_document.uri) {
            let mut symbols = vec![];
            for symbol in symbol_cache_get().iter() {
                if symbol.file_id == *id {
                    symbols.push(SymbolInformation {
                        name: symbol.label.clone(),
                        container_name: None,
                        kind: tower_lsp::lsp_types::SymbolKind::FUNCTION,
                        location: Location::new(
                            params.text_document.uri.clone(),
                            tower_lsp::lsp_types::Range {
                                start: Position::new(symbol.line as u32, 0),
                                end: Position::new(symbol.line as u32, symbol.label.len() as u32),
                            },
                        ),
                        tags: None,
                        deprecated: None,
                    });
                }
            }
            return Ok(Some(DocumentSymbolResponse::Flat(symbols)));
        }
        Ok(None)
    }

    async fn completion(&self, _params: CompletionParams) -> Result<Option<CompletionResponse>> {
        let mut completion_items: Vec<CompletionItem> = vec![];
        for (opcode, description) in instructions::INSTRUCTION_MAP
            .get()
            .expect("Instructions not loaded")
            .iter()
        {
            completion_items.push(CompletionItem::new_simple(
                opcode.to_lowercase().to_owned(),
                description.to_owned(),
            ));
        }
        for symbol in symbol_cache_get().iter() {
            completion_items.push(CompletionItem::new_simple(
                symbol.label.to_owned(),
                "".to_owned(),
            ));
        }
        completion_items.extend(BLOCK_CONTROL_COMMANDS.iter().map(|command| CompletionItem {
            label: (*command).to_string(),
            kind: Some(CompletionItemKind::FUNCTION),
            insert_text: Some(format!(".{} $1\n\t$0\n.end{} ; End $1", *command, *command)),
            insert_text_format: Some(InsertTextFormat::SNIPPET),
            ..Default::default()
        }));
        Ok(Some(CompletionResponse::Array(completion_items)))
    }
}

fn get_or_insert_source(state: &mut State, document: &TextDocumentItem) -> FileId {
    if let Some(id) = state.sources.get(&document.uri) {
        *id
    } else {
        let id = state.files.add(document.uri.clone(), document.text.clone());
        state.sources.insert(document.uri.clone(), id);
        id
    }
}

fn reload_source(
    state: &mut State,
    document: &VersionedTextDocumentIdentifier,
    changes: Vec<TextDocumentContentChangeEvent>,
) -> FileId {
    if let Some(id) = state.sources.get(&document.uri) {
        let mut source = state.files.source(*id).to_owned();
        for change in changes {
            if let (None, None) = (change.range, change.range_length) {
                source = change.text;
            } else if let Some(range) = change.range {
                let span = range_to_byte_span(&state.files, *id, &range).unwrap_or_default();
                source.replace_range(span, &change.text);
            }
        }
        state.files.update(*id, source);
        *id
    } else {
        tracing::error!("attempted to reload source that does not exist");
        panic!();
    }
}

lazy_static! {
    static ref INSTRUCTIONS: Instructions = Instructions::load();
}

impl Asm {
    async fn parse_labels(&self, files: &Files, id: FileId) {
        symbol_cache_reset(id);

        let source = files.get(id).source.clone();
        let instructions = &INSTRUCTIONS;

        let tokens = parser::tokenizer::Tokenizer::new(source, instructions)
            .parse()
            .expect("tokenization failed");
        self.client
            .log_message(MessageType::LOG, format!("Tokens: {:#?}", tokens))
            .await;
        let ast = parser::parser::Parser::new(&tokens).parse();
        self.client
            .log_message(MessageType::LOG, format!("Ast: {:#?}", ast))
            .await;

        self.client
            .log_message(MessageType::ERROR, "Looking for labels".to_string())
            .await;
        for node in ast.iter() {
            match node {
                parser::parser::Operation::Label(name) => {
                    let pos =
                        byte_index_to_position(files, id, name.index).expect("Index out of bounds");
                    symbol_cache_insert(
                        id,
                        pos.line as usize,
                        name.lexeme.clone(),
                        "".to_string(),
                        SymbolType::Label,
                    );
                }
                parser::parser::Operation::ConstantAssign(constant) => {
                    let pos = byte_index_to_position(files, id, constant.name.index)
                        .expect("Index out of bounds");
                    symbol_cache_insert(
                        id,
                        pos.line as usize,
                        constant.name.lexeme.clone(),
                        "".to_string(),
                        SymbolType::Label,
                    );
                }
                _ => {}
            }
        }
        self.client
            .log_message(MessageType::ERROR, "Looking for labels END".to_string())
            .await;
    }
}<|MERGE_RESOLUTION|>--- conflicted
+++ resolved
@@ -283,17 +283,6 @@
             let word =
                 get_word_at_position(&state.files, *id, position).expect("Word out of bounds");
 
-<<<<<<< HEAD
-			// hovering over instruction?
-            if let Some(desc) = instructions::INSTRUCTION_DESCRIPTION_MAP.get().unwrap().get(word) {
-				return Ok(Some(Hover {
-					range: None,
-					contents: HoverContents::Scalar(MarkedString::from_markdown(desc.clone())),
-				}));
-            }
-
-			// hovering over symbol?
-=======
             if let Some(documentation) = OPCODE_DOCUMENTATION
                 .get()
                 .unwrap()
@@ -308,7 +297,6 @@
                 }));
             }
 
->>>>>>> d1f7f1a2
             let mut symbols = symbol_cache_fetch(word.to_string());
             symbols.sort_by(|sym, _| {
                 if sym.file_id == *id {
