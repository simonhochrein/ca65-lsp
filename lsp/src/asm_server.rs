--- conflicted
+++ resolved
@@ -4,6 +4,7 @@
     symbol_cache_fetch, symbol_cache_get, symbol_cache_insert, symbol_cache_reset, SymbolType,
 };
 use crate::{instructions, OPCODE_DOCUMENTATION};
+use crate::ca65_doc::CA65_DOC;
 use lazy_static::lazy_static;
 use parser::instructions::Instructions;
 use parser::ParseError;
@@ -36,11 +37,6 @@
     },
     Client, LanguageServer,
 };
-<<<<<<< HEAD
-use tower_lsp_server::lsp_types::request::ApplyWorkspaceEdit;
-use crate::ca65_doc::CA65_DOC;
-=======
->>>>>>> ca804944
 
 static BLOCK_CONTROL_COMMANDS: &[&str] = &[
     "scope", "proc", "macro", "enum", "union", "if", "repeat", "struct",
